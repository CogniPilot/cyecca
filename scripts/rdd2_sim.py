--- conflicted
+++ resolved
@@ -433,10 +433,7 @@
         # control allocation
         # ---------------------------------------------------------------------
         self.u, Fp, Fm, Ft, Msat = self.eqs["f_alloc"](F_max, l, CM, CT, thrust, M)
-<<<<<<< HEAD
-=======
         # self.get_logger().info("Ct: %s" % self.u)
->>>>>>> 0acc0882
         # self.get_logger().info('u: %s' % self.u)
 
     def joy_callback(self, msg: Joy):
